/** @format */

import {
	IDataObject,
	INodeExecutionData,
	INodeParameters,
	IRunExecutionData,
	IWorkflowDataProxyData,
	NodeHelpers,
	NodeParameterValue,
	Workflow,
	WorkflowExecuteMode,
} from './';

export class WorkflowDataProxy {
	private workflow: Workflow;
	private runExecutionData: IRunExecutionData | null;
	private defaultReturnRunIndex: number;
	private runIndex: number;
	private itemIndex: number;
	private activeNodeName: string;
	private connectionInputData: INodeExecutionData[];
	private siblingParameters: INodeParameters;
	private mode: WorkflowExecuteMode;
	private selfData: IDataObject;

<<<<<<< HEAD
	constructor(
		workflow: Workflow,
		runExecutionData: IRunExecutionData | null,
		runIndex: number,
		itemIndex: number,
		activeNodeName: string,
		connectionInputData: INodeExecutionData[],
		mode: WorkflowExecuteMode,
		defaultReturnRunIndex = -1,
		selfData = {},
	) {
=======


	constructor(workflow: Workflow, runExecutionData: IRunExecutionData | null, runIndex: number, itemIndex: number, activeNodeName: string, connectionInputData: INodeExecutionData[], siblingParameters: INodeParameters, mode: WorkflowExecuteMode, defaultReturnRunIndex = -1, selfData = {}) {
>>>>>>> ff7e035c
		this.workflow = workflow;
		this.runExecutionData = runExecutionData;
		this.defaultReturnRunIndex = defaultReturnRunIndex;
		this.runIndex = runIndex;
		this.itemIndex = itemIndex;
		this.activeNodeName = activeNodeName;
		this.connectionInputData = connectionInputData;
		this.siblingParameters = siblingParameters;
		this.mode = mode;
		this.selfData = selfData;
	}

	/**
	 * Returns a proxy which allows to query context data of a given node
	 *
	 * @private
	 * @param {string} nodeName The name of the node to get the context from
	 * @returns
	 * @memberof WorkflowDataProxy
	 */
	private nodeContextGetter(nodeName: string) {
		const that = this;
		const node = this.workflow.nodes[nodeName];

		return new Proxy(
			{},
			{
				ownKeys(target) {
					if (Reflect.ownKeys(target).length === 0) {
						// Target object did not get set yet
						Object.assign(target, NodeHelpers.getContext(that.runExecutionData!, 'node', node));
					}

					return Reflect.ownKeys(target);
				},
				get(target, name) {
					name = name.toString();
					const contextData = NodeHelpers.getContext(that.runExecutionData!, 'node', node);

					if (!contextData.hasOwnProperty(name)) {
						// Parameter does not exist on node
						throw new Error(`Could not find parameter "${name}" on context of node "${nodeName}"`);
					}

					return contextData[name];
				},
			},
		);
	}

	private selfGetter() {
		const that = this;

		return new Proxy(
			{},
			{
				ownKeys(target) {
					return Reflect.ownKeys(target);
				},
				get(target, name) {
					name = name.toString();
					return that.selfData[name];
				},
			},
		);
	}

	/**
	 * Returns a proxy which allows to query parameter data of a given node
	 *
	 * @private
	 * @param {string} nodeName The name of the node to query data from
	 * @returns
	 * @memberof WorkflowDataGetter
	 */
	private nodeParameterGetter(nodeName: string) {
		const that = this;
		const node = this.workflow.nodes[nodeName];

		return new Proxy(node.parameters, {
			ownKeys(target) {
				return Reflect.ownKeys(target);
			},
			get(target, name) {
				name = name.toString();

				let returnValue: INodeParameters | NodeParameterValue | NodeParameterValue[] | INodeParameters[];
				if (name[0] === '&') {
					const key = name.slice(1);
					if (!that.siblingParameters.hasOwnProperty(key)) {
						throw new Error(`Could not find sibling parameter "${key}" on node "${nodeName}"`);

					}
					returnValue = that.siblingParameters[key];
				} else {
					if (!node.parameters.hasOwnProperty(name)) {
						// Parameter does not exist on node
						throw new Error(`Could not find parameter "${name}" on node "${nodeName}"`);
					}

					returnValue = node.parameters[name];
				}

				if (typeof returnValue === 'string' && returnValue.charAt(0) === '=') {
					// The found value is an expression so resolve it
					return that.workflow.expression.getParameterValue(
						returnValue,
						that.runExecutionData,
						that.runIndex,
						that.itemIndex,
						that.activeNodeName,
						that.connectionInputData,
						that.mode,
					);
				}

				return returnValue;
			},
		});
	}

	/**
	 * Returns the node ExecutionData
	 *
	 * @private
	 * @param {string} nodeName The name of the node query data from
	 * @param {boolean} [shortSyntax=false] If short syntax got used
	 * @param {number} [outputIndex] The index of the output, if not given the first one gets used
	 * @param {number} [runIndex] The index of the run, if not given the current one does get used
	 * @returns {INodeExecutionData[]}
	 * @memberof WorkflowDataProxy
	 */
	private getNodeExecutionData(
		nodeName: string,
		shortSyntax = false,
		outputIndex?: number,
		runIndex?: number,
	): INodeExecutionData[] {
		const that = this;

		let executionData: INodeExecutionData[];
		if (shortSyntax === false) {
			// Long syntax got used to return data from node in path

			if (that.runExecutionData === null) {
				throw new Error(`Workflow did not run so do not have any execution-data.`);
			}

			if (!that.runExecutionData.resultData.runData.hasOwnProperty(nodeName)) {
				throw new Error(`No execution data found for node "${nodeName}"`);
			}

			runIndex = runIndex === undefined ? that.defaultReturnRunIndex : runIndex;
			runIndex =
				runIndex === -1 ? that.runExecutionData.resultData.runData[nodeName].length - 1 : runIndex;

			if (that.runExecutionData.resultData.runData[nodeName].length < runIndex) {
				throw new Error(`No execution data found for run "${runIndex}" of node "${nodeName}"`);
			}

			const taskData = that.runExecutionData.resultData.runData[nodeName][runIndex].data!;

			if (taskData.main === null || !taskData.main.length || taskData.main[0] === null) {
				// throw new Error(`No data found for item-index: "${itemIndex}"`);
				throw new Error(`No data found from "main" input.`);
			}

			// Check from which output to read the data.
			// Depends on how the nodes are connected.
			// (example "IF" node. If node is connected to "true" or to "false" output)
			if (outputIndex === undefined) {
				const outputIndex = that.workflow.getNodeConnectionOutputIndex(
					that.activeNodeName,
					nodeName,
					'main',
				);

				if (outputIndex === undefined) {
					throw new Error(
						`The node "${that.activeNodeName}" is not connected with node "${nodeName}" so no data can get returned from it.`,
					);
				}
			}

			if (outputIndex === undefined) {
				outputIndex = 0;
			}

			if (taskData.main.length < outputIndex) {
				throw new Error(
					`No data found from "main" input with index "${outputIndex}" via which node is connected with.`,
				);
			}

			executionData = taskData.main[outputIndex] as INodeExecutionData[];
		} else {
			// Short syntax got used to return data from active node

			// TODO: Here have to generate connection Input data for the current node by itself
			// Data needed:
			// #- the run-index
			// - node which did send data (has to be the one from last recent execution)
			// - later also the name of the input and its index (currently not needed as it is always "main" and index "0")
			executionData = that.connectionInputData;
		}

		return executionData;
	}

	/**
	 * Returns a proxy which allows to query data of a given node
	 *
	 * @private
	 * @param {string} nodeName The name of the node query data from
	 * @param {boolean} [shortSyntax=false] If short syntax got used
	 * @returns
	 * @memberof WorkflowDataGetter
	 */
	private nodeDataGetter(nodeName: string, shortSyntax = false) {
		const that = this;
		const node = this.workflow.nodes[nodeName];

		if (!node) {
			throw new Error(`The node "${nodeName}" does not exist!`);
		}

		return new Proxy(
			{},
			{
				get(target, name, receiver) {
					name = name.toString();

					if (['binary', 'data', 'json'].includes(name)) {
						const executionData = that.getNodeExecutionData(nodeName, shortSyntax, undefined);

						if (executionData.length <= that.itemIndex) {
							throw new Error(`No data found for item-index: "${that.itemIndex}"`);
						}

						if (['data', 'json'].includes(name)) {
							// JSON-Data
							return executionData[that.itemIndex].json;
						} else if (name === 'binary') {
							// Binary-Data
							const returnData: IDataObject = {};

							if (!executionData[that.itemIndex].binary) {
								return returnData;
							}

							const binaryKeyData = executionData[that.itemIndex].binary!;
							for (const keyName of Object.keys(binaryKeyData)) {
								returnData[keyName] = {};

								const binaryData = binaryKeyData[keyName];
								for (const propertyName in binaryData) {
									if (propertyName === 'data') {
										// Skip the data property
										continue;
									}
									(returnData[keyName] as IDataObject)[propertyName] = binaryData[propertyName];
								}
							}

							return returnData;
						}
					} else if (name === 'context') {
						return that.nodeContextGetter(nodeName);
					} else if (name === 'parameter') {
						// Get node parameter data
						return that.nodeParameterGetter(nodeName);
					} else if (name === 'runIndex') {
						if (
							that.runExecutionData === null ||
							!that.runExecutionData.resultData.runData[nodeName]
						) {
							return -1;
						}
						return that.runExecutionData.resultData.runData[nodeName].length - 1;
					}

					return Reflect.get(target, name, receiver);
				},
			},
		);
	}

	/**
	 * Returns a proxy to query data from the environment
	 *
	 * @private
	 * @returns
	 * @memberof WorkflowDataGetter
	 */
	private envGetter() {
		return new Proxy(
			{},
			{
				get(target, name) {
					return process.env[name.toString()];
				},
			},
		);
	}

	/**
	 * Returns a proxt to query data from the workflow
	 *
	 * @private
	 * @returns
	 * @memberof WorkflowDataProxy
	 */
	private workflowGetter() {
		const allowedValues = ['active', 'id', 'name'];
		const that = this;

		return new Proxy(
			{},
			{
				get(target, name) {
					if (!allowedValues.includes(name.toString())) {
						throw new Error(`The key "${name.toString()}" is not supported!`);
					}

					// @ts-ignore
					return that.workflow[name.toString()];
				},
			},
		);
	}

	/**
	 * Returns a proxy to query data of all nodes
	 *
	 * @private
	 * @returns
	 * @memberof WorkflowDataGetter
	 */
	private nodeGetter() {
		const that = this;
		return new Proxy(
			{},
			{
				get(target, name) {
					return that.nodeDataGetter(name.toString());
				},
			},
		);
	}

	/**
	 * Returns the data proxy object which allows to query data from current run
	 *
	 * @returns
	 * @memberof WorkflowDataGetter
	 */
	getDataProxy(): IWorkflowDataProxyData {
		const that = this;

		const base = {
			$binary: {}, // Placeholder
			$data: {}, // Placeholder
			$env: this.envGetter(),
			$evaluateExpression: (expression: string, itemIndex?: number) => {
				itemIndex = itemIndex ?? that.itemIndex;
				return that.workflow.expression.getParameterValue(
					'=' + expression,
					that.runExecutionData,
					that.runIndex,
					itemIndex,
					that.activeNodeName,
					that.connectionInputData,
					that.mode,
				);
			},
			$item: (itemIndex: number, runIndex?: number) => {
				const defaultReturnRunIndex = runIndex === undefined ? -1 : runIndex;
<<<<<<< HEAD
				const dataProxy = new WorkflowDataProxy(
					this.workflow,
					this.runExecutionData,
					this.runIndex,
					itemIndex,
					this.activeNodeName,
					this.connectionInputData,
					that.mode,
					defaultReturnRunIndex,
				);
=======
				const dataProxy = new WorkflowDataProxy(this.workflow, this.runExecutionData, this.runIndex, itemIndex, this.activeNodeName, this.connectionInputData, that.siblingParameters, that.mode, defaultReturnRunIndex);
>>>>>>> ff7e035c
				return dataProxy.getDataProxy();
			},
			$items: (nodeName?: string, outputIndex?: number, runIndex?: number) => {
				let executionData: INodeExecutionData[];

				if (nodeName === undefined) {
					executionData = that.connectionInputData;
				} else {
					outputIndex = outputIndex ?? 0;
					runIndex = runIndex === undefined ? -1 : runIndex;
					executionData = that.getNodeExecutionData(nodeName, false, outputIndex, runIndex);
				}

				return executionData;
			},
			$json: {}, // Placeholder
			$node: this.nodeGetter(),
			$self: this.selfGetter(),
			$parameter: this.nodeParameterGetter(this.activeNodeName),
			$runIndex: this.runIndex,
			$mode: this.mode,
			$workflow: this.workflowGetter(),
		};

		return new Proxy(base, {
			get(target, name, receiver) {
				if (['$data', '$json'].includes(name as string)) {
					// @ts-ignore
					return that.nodeDataGetter(that.activeNodeName, true).json;
				} else if (name === '$binary') {
					// @ts-ignore
					return that.nodeDataGetter(that.activeNodeName, true).binary;
				}

				return Reflect.get(target, name, receiver);
			},
		});
	}
}<|MERGE_RESOLUTION|>--- conflicted
+++ resolved
@@ -24,23 +24,9 @@
 	private mode: WorkflowExecuteMode;
 	private selfData: IDataObject;
 
-<<<<<<< HEAD
-	constructor(
-		workflow: Workflow,
-		runExecutionData: IRunExecutionData | null,
-		runIndex: number,
-		itemIndex: number,
-		activeNodeName: string,
-		connectionInputData: INodeExecutionData[],
-		mode: WorkflowExecuteMode,
-		defaultReturnRunIndex = -1,
-		selfData = {},
-	) {
-=======
 
 
 	constructor(workflow: Workflow, runExecutionData: IRunExecutionData | null, runIndex: number, itemIndex: number, activeNodeName: string, connectionInputData: INodeExecutionData[], siblingParameters: INodeParameters, mode: WorkflowExecuteMode, defaultReturnRunIndex = -1, selfData = {}) {
->>>>>>> ff7e035c
 		this.workflow = workflow;
 		this.runExecutionData = runExecutionData;
 		this.defaultReturnRunIndex = defaultReturnRunIndex;
@@ -418,20 +404,7 @@
 			},
 			$item: (itemIndex: number, runIndex?: number) => {
 				const defaultReturnRunIndex = runIndex === undefined ? -1 : runIndex;
-<<<<<<< HEAD
-				const dataProxy = new WorkflowDataProxy(
-					this.workflow,
-					this.runExecutionData,
-					this.runIndex,
-					itemIndex,
-					this.activeNodeName,
-					this.connectionInputData,
-					that.mode,
-					defaultReturnRunIndex,
-				);
-=======
 				const dataProxy = new WorkflowDataProxy(this.workflow, this.runExecutionData, this.runIndex, itemIndex, this.activeNodeName, this.connectionInputData, that.siblingParameters, that.mode, defaultReturnRunIndex);
->>>>>>> ff7e035c
 				return dataProxy.getDataProxy();
 			},
 			$items: (nodeName?: string, outputIndex?: number, runIndex?: number) => {
