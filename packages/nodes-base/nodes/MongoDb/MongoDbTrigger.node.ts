--- conflicted
+++ resolved
@@ -46,11 +46,7 @@
 						includeFullDocument ? { fullDocument: 'updateLookup' } : undefined,
 					);
 
-<<<<<<< HEAD
-					changeStream.on('change', (next: ChangeEvent) => {
-=======
 					changeStream.on('change', (next) => {
->>>>>>> d46d38e5
 						self.emit([self.helpers.returnJsonArray(next as unknown as IDataObject)]);
 						resolve(true);
 					});
