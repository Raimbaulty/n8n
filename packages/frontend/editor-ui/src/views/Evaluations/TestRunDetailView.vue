--- conflicted
+++ resolved
@@ -182,12 +182,8 @@
 						{{ locale.baseText('evaluation.listRuns.status') }}
 					</N8nText>
 					<N8nText
-<<<<<<< HEAD
+						:color="statusDictionary[run?.status]?.color"
 						size="medium"
-=======
-						:color="statusDictionary[run?.status]?.color"
-						size="large"
->>>>>>> d8a42eda
 						:class="run?.status.toLowerCase()"
 						style="text-transform: capitalize"
 					>
