--- conflicted
+++ resolved
@@ -394,21 +394,13 @@
 
 			let receivedData: ExecuteWorkflowData;
 			try {
-<<<<<<< HEAD
-				receivedData = await this.executeWorkflow(workflowInfo, items, {
+				receivedData = await this.executeWorkflow(workflowInfo, items, runManager?.getChild(), {
 					startMetadata: {
 						executionId: workflowProxy.$execution.id,
 						workflowId: workflowProxy.$workflow.id,
 					},
 				});
 				executionId = receivedData.executionId;
-=======
-				receivedData = (await this.executeWorkflow(
-					workflowInfo,
-					items,
-					runManager?.getChild(),
-				)) as INodeExecutionData;
->>>>>>> 4c16000e
 			} catch (error) {
 				// Make sure a valid error gets returned that can by json-serialized else it will
 				// not show up in the frontend
