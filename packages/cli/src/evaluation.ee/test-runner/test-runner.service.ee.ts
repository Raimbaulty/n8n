import type { User, ExecutionEntity, MockedNodeItem, TestDefinition, TestRun } from '@n8n/db';
import { ExecutionRepository } from '@n8n/db';
import { Service } from '@n8n/di';
import { ErrorReporter, Logger } from 'n8n-core';
import { ExecutionCancelledError } from 'n8n-workflow';
import type {
	IDataObject,
	IRun,
	IWorkflowBase,
	IWorkflowExecutionDataProcess,
	IExecuteData,
	INodeExecutionData,
	AssignmentCollectionValue,
} from 'n8n-workflow';
import assert from 'node:assert';

import { ActiveExecutions } from '@/active-executions';
import config from '@/config';
<<<<<<< HEAD
import { EVALUATION_DATASET_TRIGGER_NODE, EVALUATION_METRICS_NODE } from '@/constants';
import type { TestRun } from '@/databases/entities/test-run.ee';
import type { User } from '@/databases/entities/user';
=======
import { EVALUATION_METRICS_NODE } from '@/constants';
>>>>>>> 77b27dc8
import { TestCaseExecutionRepository } from '@/databases/repositories/test-case-execution.repository.ee';
import { TestRunRepository } from '@/databases/repositories/test-run.repository.ee';
import { WorkflowRepository } from '@/databases/repositories/workflow.repository';
import * as Db from '@/db';
import { TestCaseExecutionError, TestRunError } from '@/evaluation.ee/test-runner/errors.ee';
import { checkNodeParameterNotEmpty } from '@/evaluation.ee/test-runner/utils.ee';
import { Telemetry } from '@/telemetry';
import { WorkflowRunner } from '@/workflow-runner';

import { EvaluationMetrics } from './evaluation-metrics.ee';

export interface TestRunMetadata {
	testRunId: string;
	userId: string;
}

export interface TestCaseExecutionResult {
	executionData: IRun;
	executionId: string;
}

/**
 * TODO: update description
 * This service orchestrates the running of test cases.
 * It uses the test definitions to find
 * past executions, creates pin data from them,
 * and runs the workflow-under-test with the pin data.
 * After the workflow-under-test finishes, it runs the evaluation workflow
 * with the original and new run data, and collects the metrics.
 */
@Service()
export class TestRunnerService {
	private abortControllers: Map<TestRun['id'], AbortController> = new Map();

	constructor(
		private readonly logger: Logger,
		private readonly telemetry: Telemetry,
		private readonly workflowRepository: WorkflowRepository,
		private readonly workflowRunner: WorkflowRunner,
		private readonly activeExecutions: ActiveExecutions,
		private readonly testRunRepository: TestRunRepository,
		private readonly testCaseExecutionRepository: TestCaseExecutionRepository,
		private readonly errorReporter: ErrorReporter,
	) {}

	/**
	 * Finds the dataset trigger node in the workflow
	 */
	private findTriggerNode(workflow: IWorkflowBase) {
		return workflow.nodes.find((node) => node.type === EVALUATION_DATASET_TRIGGER_NODE);
	}

	/**
	 * Validates the evaluation trigger node is present in the workflow
	 * and is configured correctly.
	 */
	private validateTriggerNode(workflow: IWorkflowBase) {
		const triggerNode = this.findTriggerNode(workflow);
		if (!triggerNode) {
			throw new TestRunError('EVALUATION_TRIGGER_NOT_FOUND');
		}

		if (
			!triggerNode.credentials ||
			!checkNodeParameterNotEmpty(triggerNode.parameters?.documentId) ||
			!checkNodeParameterNotEmpty(triggerNode.parameters?.sheetName)
		) {
			throw new TestRunError('EVALUATION_TRIGGER_NOT_CONFIGURED', { node_name: triggerNode.name });
		}
	}

	/**
	 * Checks if the Set Metrics nodes are present in the workflow
	 * and are configured correctly.
	 */
	private validateSetMetricsNodes(workflow: IWorkflowBase) {
		const metricsNodes = TestRunnerService.getEvaluationMetricsNodes(workflow);
		if (metricsNodes.length === 0) {
			throw new TestRunError('SET_METRICS_NODE_NOT_FOUND');
		}

		const unconfiguredMetricsNode = metricsNodes.find(
			(node) =>
				!node.parameters ||
				!node.parameters.metrics ||
				(node.parameters.metrics as AssignmentCollectionValue).assignments?.length === 0 ||
				(node.parameters.metrics as AssignmentCollectionValue).assignments?.some(
					(assignment) => !assignment.name || assignment.value === null,
				),
		);

		if (unconfiguredMetricsNode) {
			throw new TestRunError('SET_METRICS_NODE_NOT_CONFIGURED', {
				node_name: unconfiguredMetricsNode.name,
			});
		}
	}

	/**
	 * Validates workflow configuration for evaluation
	 * Throws appropriate TestRunError if validation fails
	 */
	private validateWorkflowConfiguration(workflow: IWorkflowBase): void {
		this.validateTriggerNode(workflow);

		// TODO: validate Set Outputs node

		this.validateSetMetricsNodes(workflow);
	}

	/**
	 * Runs a test case with the given input
	 * Waits for the workflow under test to finish execution.
	 */
	private async runTestCase(
		workflow: IWorkflowBase,
		metadata: TestRunMetadata,
		testCase: INodeExecutionData,
		abortSignal: AbortSignal,
	): Promise<TestCaseExecutionResult | undefined> {
		// Do not run if the test run is cancelled
		if (abortSignal.aborted) {
			return;
		}

		// Create pin data from the past execution data
		// const pinData = createPinData(
		// 	workflow,
		// 	mockedNodes,
		// 	pastExecutionData,
		// 	pastExecutionWorkflowData,
		// );

		// Prepare the data to run the workflow
		// Evaluation executions should run the same way as manual,
		// because they need pinned data and partial execution logic

		const triggerNode = this.findTriggerNode(workflow);
		assert(triggerNode);

		const pinData = {
			[triggerNode.name]: [testCase],
		};

		const data: IWorkflowExecutionDataProcess = {
			executionMode: 'evaluation',
			runData: {},
			pinData,
			workflowData: workflow,
			userId: metadata.userId,
			partialExecutionVersion: 2,
			triggerToStartFrom: {
				name: triggerNode.name,
			},
		};

		// When in queue mode, we need to pass additional data to the execution
		// the same way as it would be passed in manual mode
		if (config.getEnv('executions.mode') === 'queue') {
			data.executionData = {
				startData: {
					// startNodes: startNodesData.startNodes,
				},
				resultData: {
					// pinData,
					runData: {},
				},
				manualData: {
					userId: metadata.userId,
					partialExecutionVersion: 2,
					triggerToStartFrom: {
						name: triggerNode.name,
					},
				},
			};
		}

		// Trigger the workflow under test with mocked data
		const executionId = await this.workflowRunner.run(data);
		assert(executionId);

		// Listen to the abort signal to stop the execution in case test run is cancelled
		abortSignal.addEventListener('abort', () => {
			this.activeExecutions.stopExecution(executionId);
		});

		// Wait for the execution to finish
		const executionData = await this.activeExecutions.getPostExecutePromise(executionId);

		assert(executionData);

		return { executionId, executionData };
	}

	/**
	 * This method creates a partial workflow execution to run the dataset trigger only
	 * to get the whole dataset.
	 */
	private async runDatasetTrigger(workflow: IWorkflowBase, metadata: TestRunMetadata) {
		// Prepare the data to run the workflow
		// Evaluation executions should run the same way as manual,
		// because they need pinned data and partial execution logic

		const triggerNode = this.findTriggerNode(workflow);

		if (!triggerNode) {
			throw new TestRunError('EVALUATION_TRIGGER_NOT_FOUND');
		}

		// Initialize the input data for dataset trigger
		// Provide a flag indicating that we want to get the whole dataset
		const nodeExecutionStack: IExecuteData[] = [];
		nodeExecutionStack.push({
			node: triggerNode,
			data: {
				main: [[{ json: { requestDataset: true } }]],
			},
			source: null,
		});

		// TODO: ideally we do not want this execution to appear in the executions list
		const data: IWorkflowExecutionDataProcess = {
			destinationNode: triggerNode.name,
			executionMode: 'manual',
			runData: {},
			workflowData: {
				...workflow,
				settings: {
					...workflow.settings,
					saveManualExecutions: false,
					saveDataErrorExecution: 'none',
					saveDataSuccessExecution: 'none',
					saveExecutionProgress: false,
				},
			},
			userId: metadata.userId,
			partialExecutionVersion: 2,
			executionData: {
				startData: {
					destinationNode: triggerNode.name,
				},
				resultData: {
					runData: {},
				},
				executionData: {
					contextData: {},
					metadata: {},
					nodeExecutionStack,
					waitingExecution: {},
					waitingExecutionSource: {},
				},
				manualData: {
					userId: metadata.userId,
					partialExecutionVersion: 2,
					triggerToStartFrom: {
						name: triggerNode.name,
					},
				},
			},
			triggerToStartFrom: {
				name: triggerNode.name,
			},
		};

		// Trigger the workflow under test with mocked data
		const executionId = await this.workflowRunner.run(data);
		assert(executionId);

		// Wait for the execution to finish
		const executePromise = this.activeExecutions.getPostExecutePromise(executionId);

		return await executePromise;
	}

	/**
	 * Get the evaluation metrics nodes from a workflow.
	 */
	static getEvaluationMetricsNodes(workflow: IWorkflowBase) {
		return workflow.nodes.filter((node) => node.type === EVALUATION_METRICS_NODE);
	}

	/**
	 * Extract the dataset trigger output
	 */
	private extractDatasetTriggerOutput(execution: IRun, workflow: IWorkflowBase) {
		const triggerNode = this.findTriggerNode(workflow);
		assert(triggerNode);

		const triggerOutputData = execution.data.resultData.runData[triggerNode.name][0];

		if (triggerOutputData.error) {
			throw new TestRunError('CANT_FETCH_TEST_CASES', {
				message: triggerOutputData.error.message,
			});
		}

		const triggerOutput = triggerOutputData?.data?.main?.[0];

		if (!triggerOutput || triggerOutput.length === 0) {
			throw new TestRunError('TEST_CASES_NOT_FOUND');
		}

		return triggerOutput;
	}

	/**
	 * Evaluation result is collected from all Evaluation Metrics nodes
	 */
	private extractEvaluationResult(execution: IRun, workflow: IWorkflowBase): IDataObject {
		const metricsNodes = TestRunnerService.getEvaluationMetricsNodes(workflow);

		// If a metrics node did not execute, ignore it.
		const metricsRunData = metricsNodes
			.flatMap((node) => execution.data.resultData.runData[node.name])
			.filter((data) => data !== undefined);
		const metricsData = metricsRunData.reverse().map((data) => data.data?.main?.[0]?.[0]?.json);
		const metricsResult = metricsData.reduce((acc, curr) => ({ ...acc, ...curr }), {}) ?? {};
		return metricsResult;
	}

	/**
	 * Creates a new test run for the given workflow
	 */
	async runTest(user: User, workflowId: string): Promise<void> {
		this.logger.debug('Starting new test run', { workflowId });

		const workflow = await this.workflowRepository.findById(workflowId);
		assert(workflow, 'Workflow not found');

		// 0. Create new Test Run
		const testRun = await this.testRunRepository.createTestRun(workflowId);
		assert(testRun, 'Unable to create a test run');

		// 0.1 Initialize AbortController
		const abortController = new AbortController();
		this.abortControllers.set(testRun.id, abortController);

		// 0.2 Initialize metadata
		// This will be passed to the test case executions
		const testRunMetadata = {
			testRunId: testRun.id,
			userId: user.id,
		};

		let testRunEndStatusForTelemetry;

		const abortSignal = abortController.signal;
		try {
			// Update test run status
			await this.testRunRepository.markAsRunning(testRun.id);

			// Check if the workflow is ready for evaluation
			this.validateWorkflowConfiguration(workflow);

			///
			// 1. Make test cases list
			///

			const datasetFetchExecution = await this.runDatasetTrigger(workflow, testRunMetadata);
			assert(datasetFetchExecution);

			const datasetTriggerOutput = this.extractDatasetTriggerOutput(
				datasetFetchExecution,
				workflow,
			);

			const testCases = datasetTriggerOutput.map((items) => ({ json: items.json }));

			this.logger.debug('Found test cases', { count: testCases.length });

			// Add all past executions mappings to the test run.
			// This will be used to track the status of each test case and keep the connection between test run and all related executions (past, current, and evaluation).
			// await this.testCaseExecutionRepository.createBatch(
			// 	testRun.id,
			// 	testCases.map((e) => e.id),
			// );

			// 2. Run over all the test cases

			this.telemetry.track('User ran test', {
				user_id: user.id,
				run_id: testRun.id,
				workflow_id: workflowId,
			});

			// Initialize object to collect the results of the evaluation workflow executions
			const metrics = new EvaluationMetrics();

			///
			// 2. Run over all the test cases
			///

			for (const testCase of testCases) {
				if (abortSignal.aborted) {
					this.logger.debug('Test run was cancelled', {
						workflowId,
					});
					break;
				}

				this.logger.debug('Running test case');
				const runAt = new Date();

				try {
					const testCaseMetadata = {
						...testRunMetadata,
					};
					// Run the test case and wait for it to finish
					const testCaseResult = await this.runTestCase(
						workflow,
						testCaseMetadata,
						testCase,
						abortSignal,
					);
					assert(testCaseResult);

					const { executionId: testCaseExecutionId, executionData: testCaseExecution } =
						testCaseResult;

					assert(testCaseExecution);
					assert(testCaseExecutionId);

					this.logger.debug('Test case execution finished');

					// In case of a permission check issue, the test case execution will be undefined.
					// If that happens, or if the test case execution produced an error, mark the test case as failed.
					if (!testCaseExecution || testCaseExecution.data.resultData.error) {
						// Save the failed test case execution in DB
						await this.testCaseExecutionRepository.createTestCaseExecution({
							executionId: testCaseExecutionId,
							testRun: {
								id: testRun.id,
							},
							status: 'error',
							errorCode: 'FAILED_TO_EXECUTE_WORKFLOW',
							metrics: {},
						});
						continue;
					}
					const completedAt = new Date();

					const { addedMetrics } = metrics.addResults(
						this.extractEvaluationResult(testCaseExecution, workflow),
					);

					if (Object.keys(addedMetrics).length === 0) {
						await this.testCaseExecutionRepository.createTestCaseExecution({
							executionId: testCaseExecutionId,
							testRun: {
								id: testRun.id,
							},
							runAt,
							completedAt,
							status: 'error',
							errorCode: 'NO_METRICS_COLLECTED',
						});
					} else {
						this.logger.debug('Test case metrics extracted', addedMetrics);
						// Create a new test case execution in DB
						await this.testCaseExecutionRepository.createTestCaseExecution({
							executionId: testCaseExecutionId,
							testRun: {
								id: testRun.id,
							},
							runAt,
							completedAt,
							status: 'success',
							metrics: addedMetrics,
						});
					}
				} catch (e) {
					const completedAt = new Date();
					// FIXME: this is a temporary log
					this.logger.error('Test case execution failed', {
						workflowId,
						testRunId: testRun.id,
						error: e,
					});

					// In case of an unexpected error save it as failed test case execution and continue with the next test case
					if (e instanceof TestCaseExecutionError) {
						await this.testCaseExecutionRepository.createTestCaseExecution({
							testRun: {
								id: testRun.id,
							},
							runAt,
							completedAt,
							status: 'error',
							errorCode: e.code,
							errorDetails: e.extra as IDataObject,
						});
					} else {
						await this.testCaseExecutionRepository.createTestCaseExecution({
							testRun: {
								id: testRun.id,
							},
							runAt,
							completedAt,
							status: 'error',
							errorCode: 'UNKNOWN_ERROR',
						});

						// Report unexpected errors
						this.errorReporter.error(e);
					}
				}
			}

			// Mark the test run as completed or cancelled
			if (abortSignal.aborted) {
				await Db.transaction(async (trx) => {
					await this.testRunRepository.markAsCancelled(testRun.id, trx);
					await this.testCaseExecutionRepository.markAllPendingAsCancelled(testRun.id, trx);

					testRunEndStatusForTelemetry = 'cancelled';
				});
			} else {
				const aggregatedMetrics = metrics.getAggregatedMetrics();

				this.logger.debug('Aggregated metrics', aggregatedMetrics);

				await this.testRunRepository.markAsCompleted(testRun.id, aggregatedMetrics);

				this.logger.debug('Test run finished', { workflowId, testRunId: testRun.id });

				testRunEndStatusForTelemetry = 'completed';
			}
		} catch (e) {
			if (e instanceof ExecutionCancelledError) {
				this.logger.debug('Evaluation execution was cancelled. Cancelling test run', {
					testRunId: testRun.id,
					stoppedOn: e.extra?.executionId,
				});

				await Db.transaction(async (trx) => {
					await this.testRunRepository.markAsCancelled(testRun.id, trx);
					await this.testCaseExecutionRepository.markAllPendingAsCancelled(testRun.id, trx);
				});

				testRunEndStatusForTelemetry = 'cancelled';
			} else if (e instanceof TestRunError) {
				await this.testRunRepository.markAsError(testRun.id, e.code, e.extra as IDataObject);
				testRunEndStatusForTelemetry = 'error';
			} else {
				await this.testRunRepository.markAsError(testRun.id, 'UNKNOWN_ERROR');
				testRunEndStatusForTelemetry = 'error';
				throw e;
			}
		} finally {
			// Clean up abort controller
			this.abortControllers.delete(testRun.id);

			// Send telemetry event
			this.telemetry.track('Test run finished', {
				workflow_id: workflowId,
				run_id: testRun.id,
				status: testRunEndStatusForTelemetry,
			});
		}
	}

	/**
	 * Checks if the test run in a cancellable state.
	 */
	canBeCancelled(testRun: TestRun) {
		return testRun.status !== 'running' && testRun.status !== 'new';
	}

	/**
	 * Cancels the test run with the given ID.
	 * TODO: Implement the cancellation of the test run in a multi-main scenario
	 */
	async cancelTestRun(testRunId: string) {
		const abortController = this.abortControllers.get(testRunId);
		if (abortController) {
			abortController.abort();
			this.abortControllers.delete(testRunId);
		} else {
			// If there is no abort controller - just mark the test run and all its pending test case executions as cancelled
			await Db.transaction(async (trx) => {
				await this.testRunRepository.markAsCancelled(testRunId, trx);
				await this.testCaseExecutionRepository.markAllPendingAsCancelled(testRunId, trx);
			});
		}
	}
}<|MERGE_RESOLUTION|>--- conflicted
+++ resolved
@@ -1,5 +1,4 @@
-import type { User, ExecutionEntity, MockedNodeItem, TestDefinition, TestRun } from '@n8n/db';
-import { ExecutionRepository } from '@n8n/db';
+import type { User, TestRun } from '@n8n/db';
 import { Service } from '@n8n/di';
 import { ErrorReporter, Logger } from 'n8n-core';
 import { ExecutionCancelledError } from 'n8n-workflow';
@@ -16,13 +15,7 @@
 
 import { ActiveExecutions } from '@/active-executions';
 import config from '@/config';
-<<<<<<< HEAD
 import { EVALUATION_DATASET_TRIGGER_NODE, EVALUATION_METRICS_NODE } from '@/constants';
-import type { TestRun } from '@/databases/entities/test-run.ee';
-import type { User } from '@/databases/entities/user';
-=======
-import { EVALUATION_METRICS_NODE } from '@/constants';
->>>>>>> 77b27dc8
 import { TestCaseExecutionRepository } from '@/databases/repositories/test-case-execution.repository.ee';
 import { TestRunRepository } from '@/databases/repositories/test-run.repository.ee';
 import { WorkflowRepository } from '@/databases/repositories/workflow.repository';
